--- conflicted
+++ resolved
@@ -41,19 +41,22 @@
          *                       in the context menu will be performed
          * @implements {Gesture}
          */
-<<<<<<< HEAD
         function ContextMenuGesture($timeout, agentService, element, domainObject) {
-            var actionContext,
-                stop,
-                isPressing,
+            var isPressing,
                 longTouchTime = 500;
-            
-            // When context menu event occurs, show object actions instead
+    
+            function showMenu(event) {
+                domainObject.getCapability('action').perform({
+                    key: 'menu',
+                    domainObject: domainObject,
+                    event: event
+                });
+            }
+    
+    // When context menu event occurs, show object actions instead
             if (!agentService.isMobile(navigator.userAgent)) {
-                element.on('contextmenu', function (event) {
-                    actionContext = {key: 'menu', domainObject: domainObject, event: event};
-                    stop = domainObject.getCapability('action').perform(actionContext);
-                });
+                // When context menu event occurs, show object actions instead
+                element.on('contextmenu', showMenu);
             } else if (agentService.isMobile(navigator.userAgent)) {
                 // If on mobile device, then start timeout for the single touch event
                 // during the timeout 'isPressing' is true.
@@ -64,8 +67,7 @@
                         // true, display context menu for object
                         $timeout(function () {
                             if (isPressing) {
-                                actionContext = {key: 'menu', domainObject: domainObject, event: event};
-                                stop = domainObject.getCapability('action').perform(actionContext);
+                                showMenu(event);
                             }
                         }, longTouchTime);
                     }
@@ -76,32 +78,8 @@
                 });
             }
 
-            return {
-                /**
-                 * Detach any event handlers associated with this gesture.
-                 * @method
-                 * @memberof ContextMenuGesture
-                 */
-                destroy: function () {
-                    element.off('contextmenu', stop);
-                }
-            };
-=======
-        function ContextMenuGesture(element, domainObject) {
-            function showMenu(event) {
-                domainObject.getCapability('action').perform({
-                    key: 'menu',
-                    domainObject: domainObject,
-                    event: event
-                });
-            }
-
-            // When context menu event occurs, show object actions instead
-            element.on('contextmenu', showMenu);
-
             this.showMenuCallback = showMenu;
             this.element = element;
->>>>>>> f1ca9ff1
         }
 
         ContextMenuGesture.prototype.destroy = function () {
