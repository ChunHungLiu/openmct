{
    "extensions": {
        "directives": [
            {
                "key": "mctInclude",
                "implementation": "MCTInclude.js",
                "depends": [ "templates[]", "$sce" ]
            },
            {
                "key": "mctRepresentation",
                "implementation": "MCTRepresentation.js",
                "depends": [ "representations[]", "views[]", "representers[]", "$q", "$sce", "$log" ]
            }
        ],
        "gestures": [
            {
                "key": "drag",
                "implementation": "gestures/DragGesture.js",
                "depends": [ "$log", "dndService" ]
            },
            {
                "key": "drop",
                "implementation": "gestures/DropGesture.js",
                "depends": [ "dndService", "$q" ]
            },
            {
                "key": "menu",
                "implementation": "gestures/ContextMenuGesture.js",
<<<<<<< HEAD
                "depends": []
=======
                "depends": [ "$timeout", "$compile", "$document", "$window", "$rootScope", "queryService" ]
>>>>>>> 1d7a0fa4
            }
        ],
        "components": [
            {
                "provides": "gestureService",
                "type": "provider",
                "implementation": "gestures/GestureProvider.js",
                "depends": ["gestures[]"]
            }
        ],
        "representers": [
            {
                "implementation": "gestures/GestureRepresenter.js",
                "depends": [ "gestureService" ]
            }
        ],
        "services": [
            {
                "key": "dndService",
                "implementation": "services/DndService.js",
                "depends": [ "$log" ]
            }
        ],
        "actions": [
            {
                "key": "menu",
                "implementation": "actions/ContextMenuAction.js",
                "depends": [ "$compile", "$document", "$window", "$rootScope" ]
            }
        ]
    }
}<|MERGE_RESOLUTION|>--- conflicted
+++ resolved
@@ -26,11 +26,7 @@
             {
                 "key": "menu",
                 "implementation": "gestures/ContextMenuGesture.js",
-<<<<<<< HEAD
-                "depends": []
-=======
-                "depends": [ "$timeout", "$compile", "$document", "$window", "$rootScope", "queryService" ]
->>>>>>> 1d7a0fa4
+                "depends": ["queryService"]
             }
         ],
         "components": [
