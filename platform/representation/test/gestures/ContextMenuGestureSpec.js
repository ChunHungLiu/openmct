/*****************************************************************************
 * Open MCT Web, Copyright (c) 2014-2015, United States Government
 * as represented by the Administrator of the National Aeronautics and Space
 * Administration. All rights reserved.
 *
 * Open MCT Web is licensed under the Apache License, Version 2.0 (the
 * "License"); you may not use this file except in compliance with the License.
 * You may obtain a copy of the License at
 * http://www.apache.org/licenses/LICENSE-2.0.
 *
 * Unless required by applicable law or agreed to in writing, software
 * distributed under the License is distributed on an "AS IS" BASIS, WITHOUT
 * WARRANTIES OR CONDITIONS OF ANY KIND, either express or implied. See the
 * License for the specific language governing permissions and limitations
 * under the License.
 *
 * Open MCT Web includes source code licensed under additional open source
 * licenses. See the Open Source Licenses file (LICENSES.md) included with
 * this source code distribution or the Licensing information page available
 * at runtime from the About dialog for additional information.
 *****************************************************************************/
/*global define,Promise,describe,it,expect,beforeEach,waitsFor,jasmine*/


/**
 * Module defining ContextMenuGestureSpec. Created by vwoeltje on 11/22/14.
 */
define(
    ["../../src/gestures/ContextMenuGesture"],
    function (ContextMenuGesture) {
        "use strict";

        var JQLITE_FUNCTIONS = [ "on", "off", "find", "append", "remove" ],
            DOMAIN_OBJECT_METHODS = [ "getId", "getModel", "getCapability", "hasCapability", "useCapability" ];


        describe("The 'context menu' gesture", function () {
<<<<<<< HEAD
            var mockElement,
=======
            var mockCompile,
                mockCompiledTemplate,
                mockMenu,
                mockDocument,
                mockBody,
                mockWindow,
                mockRootScope,
                mockQueryService,
                mockScope,
                mockElement,
>>>>>>> 1d7a0fa4
                mockDomainObject,
                mockEvent,
                gesture,
                fireGesture;

            beforeEach(function () {
<<<<<<< HEAD
                mockElement = jasmine.createSpyObj("element", JQLITE_FUNCTIONS);
                mockDomainObject = jasmine.createSpyObj("domainObject", DOMAIN_OBJECT_METHODS);
                mockEvent = jasmine.createSpyObj("event", ["preventDefault"]);

                gesture = new ContextMenuGesture(mockElement, mockDomainObject);
=======
                mockCompile = jasmine.createSpy("$compile");
                mockCompiledTemplate = jasmine.createSpy("template");
                mockMenu = jasmine.createSpyObj("menu", JQLITE_FUNCTIONS);
                mockDocument = jasmine.createSpyObj("$document", JQLITE_FUNCTIONS);
                mockBody = jasmine.createSpyObj("body", JQLITE_FUNCTIONS);
                mockWindow = { innerWidth: MENU_DIMENSIONS[0] * 4, innerHeight: MENU_DIMENSIONS[1] * 4 };
                mockRootScope = jasmine.createSpyObj("$rootScope", ["$new"]);
                mockScope = {};
                mockQueryService = jasmine.createSpyObj("queryService", ["isMobile"]);
                mockElement = jasmine.createSpyObj("element", JQLITE_FUNCTIONS);
                mockDomainObject = jasmine.createSpyObj("domainObject", DOMAIN_OBJECT_METHODS);
                mockEvent = jasmine.createSpyObj("event", ["preventDefault"]);
                mockEvent.pageX = 0;
                mockEvent.pageY = 0;
                
                
                mockCompile.andReturn(mockCompiledTemplate);
                mockCompiledTemplate.andReturn(mockMenu);
                mockDocument.find.andReturn(mockBody);
                mockRootScope.$new.andReturn(mockScope);

                gesture = new ContextMenuGesture(
                    mockCompile,
                    mockDocument,
                    mockWindow,
                    mockRootScope,
                    mockQueryService,
                    mockElement,
                    mockDomainObject
                );
>>>>>>> 1d7a0fa4

                // Capture the contextmenu callback
                fireGesture =  mockElement.on.mostRecentCall.args[1];
            });

            it("attaches a callback for context menu events", function () {
                expect(mockElement.on).toHaveBeenCalledWith(
                    "contextmenu",
                    jasmine.any(Function)
                );
            });

            it("detaches a callback for context menu events when destroyed", function () {
                expect(mockElement.off).not.toHaveBeenCalled();

                gesture.destroy();

                expect(mockElement.off).toHaveBeenCalledWith(
                    "contextmenu",
                    //mockElement.on.mostRecentCall.args[1]
                    mockDomainObject.calls
                );
            });
        });
    }
);<|MERGE_RESOLUTION|>--- conflicted
+++ resolved
@@ -35,64 +35,20 @@
 
 
         describe("The 'context menu' gesture", function () {
-<<<<<<< HEAD
             var mockElement,
-=======
-            var mockCompile,
-                mockCompiledTemplate,
-                mockMenu,
-                mockDocument,
-                mockBody,
-                mockWindow,
-                mockRootScope,
                 mockQueryService,
-                mockScope,
-                mockElement,
->>>>>>> 1d7a0fa4
                 mockDomainObject,
                 mockEvent,
                 gesture,
                 fireGesture;
 
             beforeEach(function () {
-<<<<<<< HEAD
                 mockElement = jasmine.createSpyObj("element", JQLITE_FUNCTIONS);
                 mockDomainObject = jasmine.createSpyObj("domainObject", DOMAIN_OBJECT_METHODS);
                 mockEvent = jasmine.createSpyObj("event", ["preventDefault"]);
-
-                gesture = new ContextMenuGesture(mockElement, mockDomainObject);
-=======
-                mockCompile = jasmine.createSpy("$compile");
-                mockCompiledTemplate = jasmine.createSpy("template");
-                mockMenu = jasmine.createSpyObj("menu", JQLITE_FUNCTIONS);
-                mockDocument = jasmine.createSpyObj("$document", JQLITE_FUNCTIONS);
-                mockBody = jasmine.createSpyObj("body", JQLITE_FUNCTIONS);
-                mockWindow = { innerWidth: MENU_DIMENSIONS[0] * 4, innerHeight: MENU_DIMENSIONS[1] * 4 };
-                mockRootScope = jasmine.createSpyObj("$rootScope", ["$new"]);
-                mockScope = {};
                 mockQueryService = jasmine.createSpyObj("queryService", ["isMobile"]);
-                mockElement = jasmine.createSpyObj("element", JQLITE_FUNCTIONS);
-                mockDomainObject = jasmine.createSpyObj("domainObject", DOMAIN_OBJECT_METHODS);
-                mockEvent = jasmine.createSpyObj("event", ["preventDefault"]);
-                mockEvent.pageX = 0;
-                mockEvent.pageY = 0;
                 
-                
-                mockCompile.andReturn(mockCompiledTemplate);
-                mockCompiledTemplate.andReturn(mockMenu);
-                mockDocument.find.andReturn(mockBody);
-                mockRootScope.$new.andReturn(mockScope);
-
-                gesture = new ContextMenuGesture(
-                    mockCompile,
-                    mockDocument,
-                    mockWindow,
-                    mockRootScope,
-                    mockQueryService,
-                    mockElement,
-                    mockDomainObject
-                );
->>>>>>> 1d7a0fa4
+                gesture = new ContextMenuGesture(mockQueryService, mockElement, mockDomainObject);
 
                 // Capture the contextmenu callback
                 fireGesture =  mockElement.on.mostRecentCall.args[1];
