--- conflicted
+++ resolved
@@ -1,12 +1,9 @@
 [
     "actions/AbstractComposeAction",
     "actions/CopyAction",
-<<<<<<< HEAD
-=======
     "actions/GoToOriginalAction",
     "actions/LinkAction",
     "actions/MoveAction",
->>>>>>> a2d06583
     "services/CopyService",
     "services/LinkService",
     "services/MoveService",
