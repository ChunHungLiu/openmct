/*****************************************************************************
 * Open MCT Web, Copyright (c) 2014-2015, United States Government
 * as represented by the Administrator of the National Aeronautics and Space
 * Administration. All rights reserved.
 *
 * Open MCT Web is licensed under the Apache License, Version 2.0 (the
 * "License"); you may not use this file except in compliance with the License.
 * You may obtain a copy of the License at
 * http://www.apache.org/licenses/LICENSE-2.0.
 *
 * Unless required by applicable law or agreed to in writing, software
 * distributed under the License is distributed on an "AS IS" BASIS, WITHOUT
 * WARRANTIES OR CONDITIONS OF ANY KIND, either express or implied. See the
 * License for the specific language governing permissions and limitations
 * under the License.
 *
 * Open MCT Web includes source code licensed under additional open source
 * licenses. See the Open Source Licenses file (LICENSES.md) included with
 * this source code distribution or the Licensing information page available
 * at runtime from the About dialog for additional information.
 *****************************************************************************/
/*global define,Promise*/

/**
 * Module defining TreeNodeController. Created by vwoeltje on 11/10/14.
 */
define(
    [],
    function () {
        "use strict";

        /**
         * The TreeNodeController supports the tree node representation;
         * a tree node has a label for the current object as well as a
         * subtree which shows (and is not loaded until) the node is
         * expanded.
         *
         * This controller tracks the following, so that the tree node
         * template may update its state accordingly:
         *
         * * Whether or not the tree node has ever been expanded (this
         *   is used to lazily load, exactly once, the subtree)
         * * Whether or not the node is currently the domain object
         *   of navigation (this gets highlighted differently to
         *   provide the user with visual feedback.)
         *
         * Additionally, this controller will automatically trigger
         * node expansion when this tree node's _subtree_ will contain
         * the navigated object (recursively, this becomes an
         * expand-to-show-navigated-object behavior.)
         * @memberof platform/commonUI/general
         * @constructor
         */
<<<<<<< HEAD
        function TreeNodeController($scope, $timeout, agentService) {
            var selectedObject = ($scope.ngModel || {}).selectedObject,
                isSelected = false,
                hasBeenExpanded = false;
=======
        function TreeNodeController($scope, $timeout) {
            var self = this,
                selectedObject = ($scope.ngModel || {}).selectedObject;
>>>>>>> f1ca9ff1

            // Look up the id for a domain object. A convenience
            // for mapping; additionally does some undefined-checking.
            function getId(obj) {
                return obj && obj.getId && obj.getId();
            }

            // Verify that id paths are equivalent, staring at
            // index, ending at the end of the node path.
            function checkPath(nodePath, navPath, index) {
                index = index || 0;

                // The paths overlap if we have made it past the
                // end of the node's path; otherwise, check the
                // id at the current index for equality and perform
                // a recursive step for subsequent ids in the paths,
                // until we exceed path length or hit a mismatch.
                return (index >= nodePath.length) ||
                        ((navPath[index] === nodePath[index]) &&
                                checkPath(nodePath, navPath, index + 1));
            }

<<<<<<< HEAD
            // Track that a node has been expanded, either by the
            // user or automatically to show a selection.
            function trackExpansion() {
                if (!hasBeenExpanded) {
                    // Run on a timeout; if a lot of expansion needs to
                    // occur (e.g. if the selection is several nodes deep) we
                    // want this to be spread across multiple digest cycles.
                    $timeout(function () { hasBeenExpanded = true; }, 0);
                }
            }
            
            // Sets the selected object in the tree, to be the
            // currently represented object. If the user is on phone
            // and in portrait mode, than, hide the tree menu
            function setObject(ngModel, domainObject) {
                ngModel.selectedObject = domainObject;
                if (agentService.getOrientation() === "portrait" &&
                        agentService.isPhone(navigator.userAgent)) {
                    $scope.$emit('select-obj');
                }
            }
            
            function checkMobile() {
                return agentService.isMobile(navigator.userAgent);
            }
            
=======
>>>>>>> f1ca9ff1
            // Consider the currently-navigated object and update
            // parameters which support display.
            function checkSelection() {
                var nodeObject = $scope.domainObject,
                    navObject = selectedObject,
                    nodeContext = nodeObject &&
                            nodeObject.getCapability('context'),
                    navContext = navObject &&
                            navObject.getCapability('context'),
                    nodePath,
                    navPath;

                // Deselect; we will reselect below, iff we are
                // exactly at the end of the path.
                self.isSelectedFlag = false;

                // Expand if necessary (if the navigated object will
                // be in this node's subtree)
                if (nodeContext && navContext) {
                    // Get the paths as arrays of identifiers
                    nodePath = nodeContext.getPath().map(getId);
                    navPath = navContext.getPath().map(getId);

                    // Check to see if the node's path lies entirely
                    // within the navigation path; otherwise, navigation
                    // has happened in some other subtree.
                    if (navPath.length >= nodePath.length &&
                            checkPath(nodePath, navPath)) {

                        // nodePath is along the navPath; if it's
                        // at the end of the path, highlight;
                        // otherwise, expand.
                        if (nodePath.length === navPath.length) {
                            self.isSelectedFlag = true;
                        } else { // node path is shorter: Expand!
                            if ($scope.toggle) {
                                $scope.toggle.setState(true);
                            }
                            self.trackExpansion();
                        }

                    }
                }
            }

            // Callback for the selection updates; track the currently
            // navigated object and update display parameters as needed.
            function setSelection(object) {
                selectedObject = object;
                checkSelection();
            }

            this.isSelectedFlag = false;
            this.hasBeenExpandedFlag = false;
            this.$timeout = $timeout;

            // Listen for changes which will effect display parameters
            $scope.$watch("ngModel.selectedObject", setSelection);
            $scope.$watch("domainObject", checkSelection);

<<<<<<< HEAD
            return {
                /**
                 * This method should be called when a node is expanded
                 * to record that this has occurred, to support one-time
                 * lazy loading of the node's subtree.
                 */
                trackExpansion: trackExpansion,
                
                checkMobile: checkMobile,
                
                setObject: setObject,
                
                /**
                 * Check if this not has ever been expanded.
                 * @returns true if it has been expanded
                 */
                hasBeenExpanded: function () {
                    return hasBeenExpanded;
                },
                /**
                 * Check whether or not the domain object represented by
                 * this tree node should be highlighted.
                 * An object will be highlighted if it matches
                 * ngModel.selectedObject
                 * @returns true if this should be highlighted
                 */
                isSelected: function () {
                    return isSelected;
                }
            };
=======


>>>>>>> f1ca9ff1
        }

        /**
         * This method should be called when a node is expanded
         * to record that this has occurred, to support one-time
         * lazy loading of the node's subtree.
         */
        TreeNodeController.prototype.trackExpansion = function () {
            var self = this;
            if (!self.hasBeenExpanded()) {
                // Run on a timeout; if a lot of expansion needs to
                // occur (e.g. if the selection is several nodes deep) we
                // want this to be spread across multiple digest cycles.
                self.$timeout(function () {
                    self.hasBeenExpandedFlag = true;
                }, 0);
            }
        };

        /**
         * Check if this not has ever been expanded.
         * @returns true if it has been expanded
         */
        TreeNodeController.prototype.hasBeenExpanded = function () {
            return this.hasBeenExpandedFlag;
        };

        /**
         * Check whether or not the domain object represented by
         * this tree node should be highlighted.
         * An object will be highlighted if it matches
         * ngModel.selectedObject
         * @returns true if this should be highlighted
         */
        TreeNodeController.prototype.isSelected = function () {
            return this.isSelectedFlag;
        };

        return TreeNodeController;
    }
);<|MERGE_RESOLUTION|>--- conflicted
+++ resolved
@@ -51,16 +51,11 @@
          * @memberof platform/commonUI/general
          * @constructor
          */
-<<<<<<< HEAD
         function TreeNodeController($scope, $timeout, agentService) {
-            var selectedObject = ($scope.ngModel || {}).selectedObject,
+            var self = this,
+                selectedObject = ($scope.ngModel || {}).selectedObject,
                 isSelected = false,
                 hasBeenExpanded = false;
-=======
-        function TreeNodeController($scope, $timeout) {
-            var self = this,
-                selectedObject = ($scope.ngModel || {}).selectedObject;
->>>>>>> f1ca9ff1
 
             // Look up the id for a domain object. A convenience
             // for mapping; additionally does some undefined-checking.
@@ -82,36 +77,7 @@
                         ((navPath[index] === nodePath[index]) &&
                                 checkPath(nodePath, navPath, index + 1));
             }
-
-<<<<<<< HEAD
-            // Track that a node has been expanded, either by the
-            // user or automatically to show a selection.
-            function trackExpansion() {
-                if (!hasBeenExpanded) {
-                    // Run on a timeout; if a lot of expansion needs to
-                    // occur (e.g. if the selection is several nodes deep) we
-                    // want this to be spread across multiple digest cycles.
-                    $timeout(function () { hasBeenExpanded = true; }, 0);
-                }
-            }
             
-            // Sets the selected object in the tree, to be the
-            // currently represented object. If the user is on phone
-            // and in portrait mode, than, hide the tree menu
-            function setObject(ngModel, domainObject) {
-                ngModel.selectedObject = domainObject;
-                if (agentService.getOrientation() === "portrait" &&
-                        agentService.isPhone(navigator.userAgent)) {
-                    $scope.$emit('select-obj');
-                }
-            }
-            
-            function checkMobile() {
-                return agentService.isMobile(navigator.userAgent);
-            }
-            
-=======
->>>>>>> f1ca9ff1
             // Consider the currently-navigated object and update
             // parameters which support display.
             function checkSelection() {
@@ -167,46 +133,12 @@
             this.isSelectedFlag = false;
             this.hasBeenExpandedFlag = false;
             this.$timeout = $timeout;
+            this.agentService = agentService;
+            this.$scope = $scope;
 
             // Listen for changes which will effect display parameters
             $scope.$watch("ngModel.selectedObject", setSelection);
             $scope.$watch("domainObject", checkSelection);
-
-<<<<<<< HEAD
-            return {
-                /**
-                 * This method should be called when a node is expanded
-                 * to record that this has occurred, to support one-time
-                 * lazy loading of the node's subtree.
-                 */
-                trackExpansion: trackExpansion,
-                
-                checkMobile: checkMobile,
-                
-                setObject: setObject,
-                
-                /**
-                 * Check if this not has ever been expanded.
-                 * @returns true if it has been expanded
-                 */
-                hasBeenExpanded: function () {
-                    return hasBeenExpanded;
-                },
-                /**
-                 * Check whether or not the domain object represented by
-                 * this tree node should be highlighted.
-                 * An object will be highlighted if it matches
-                 * ngModel.selectedObject
-                 * @returns true if this should be highlighted
-                 */
-                isSelected: function () {
-                    return isSelected;
-                }
-            };
-=======
-
-
->>>>>>> f1ca9ff1
         }
 
         /**
@@ -244,6 +176,21 @@
         TreeNodeController.prototype.isSelected = function () {
             return this.isSelectedFlag;
         };
+        
+        // Sets the selected object in the tree, to be the
+        // currently represented object. If the user is on phone
+        // and in portrait mode, than, hide the tree menu
+        TreeNodeController.prototype.setObject = function (ngModel, domainObject) {
+            ngModel.selectedObject = domainObject;
+            if (this.agentService.getOrientation() === "portrait" &&
+                    this.agentService.isPhone(navigator.userAgent)) {
+                this.$scope.$emit('select-obj');
+            }
+        };
+            
+        TreeNodeController.prototype.checkMobile = function () {
+            return this.agentService.isMobile(navigator.userAgent);
+        };
 
         return TreeNodeController;
     }
