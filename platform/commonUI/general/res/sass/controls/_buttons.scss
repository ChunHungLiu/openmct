/*****************************************************************************
 * Open MCT, Copyright (c) 2014-2016, United States Government
 * as represented by the Administrator of the National Aeronautics and Space
 * Administration. All rights reserved.
 *
 * Open MCT is licensed under the Apache License, Version 2.0 (the
 * "License"); you may not use this file except in compliance with the License.
 * You may obtain a copy of the License at
 * http://www.apache.org/licenses/LICENSE-2.0.
 *
 * Unless required by applicable law or agreed to in writing, software
 * distributed under the License is distributed on an "AS IS" BASIS, WITHOUT
 * WARRANTIES OR CONDITIONS OF ANY KIND, either express or implied. See the
 * License for the specific language governing permissions and limitations
 * under the License.
 *
 * Open MCT includes source code licensed under additional open source
 * licenses. See the Open Source Licenses file (LICENSES.md) included with
 * this source code distribution or the Licensing information page available
 * at runtime from the About dialog for additional information.
 *****************************************************************************/
$baseRatio: 1.5;
$pad: $interiorMargin * $baseRatio;

.s-button,
button {
    @include user-select(none);
    @include btnSubtle($bg: $colorBtnBg, $bgHov: $colorBtnBgHov, $fg: $colorBtnFg, $ic: $colorBtnIcon);
    box-sizing: border-box;
    cursor: pointer;
    display: inline-block;
    font-size: 0.7rem;
    text-decoration: none;
    height: $btnStdH;
    line-height: $btnStdH;
<<<<<<< HEAD
}

.s-btn {
    box-sizing: border-box;
    display: inline-block;
=======
>>>>>>> d1e1ba1c
    padding: 0 $pad;
    vertical-align: top;

    &.labeled:before {
        // Icon when it's included
        margin-right: $interiorMarginSm;
    }

	&.lg {
		font-size: 1rem;
	}

    &.sm {
        padding: 0 $pad / $baseRatio;
    }

    &.vsm {
        padding: 0 ($pad / $baseRatio) / 2;
    }

    &.major {
        @include btnSubtle($bg: $colorBtnMajorBg, $bgHov: $colorBtnMajorBgHov, $fg: $colorBtnMajorFg, $fgHov: $colorBtnMajorFgHov, $ic: $colorBtnMajorFg, $icHov: $colorBtnMajorFgHov);
    }

    &.no-label {
        .label, .title-label { display: none; }
    }

    &.pause-play {
        @extend .icon-pause;
        &.paused {
            @include btnSubtle($bg: $colorPausedBg, $bgHov: pushBack($colorPausedBg, 10%), $fg: $colorPausedFg, $ic: $colorPausedFg);
            @extend .icon-play;
            &:before { @include pulse($dur: 1000ms); }
        }
    }

    .icon {
        font-size: 0.8rem;
    }

    .title-label {
        vertical-align: top;
    }
}

body.desktop .mini-tab-icon {
    // Meant to be used as pane hide/show control elements in concert with mct-splitter
    // Font glyphs set in _layout.scss
    background-color: $colorMiniTabBg;
    color: $colorMiniTabFg;
    cursor: pointer;
    display: block;
    font-family: 'symbolsfont';
    font-size: $uePaneMiniTabFontSize;
    position: absolute;
    height: $uePaneMiniTabH; width: $uePaneMiniTabW;
    line-height: $uePaneMiniTabH;
    overflow: hidden;
    text-align: center;

    &:before {
        display: inline-block;
    }

    &:hover {
        background-color: $colorMiniTabBgHov;
        color: $colorMiniTabFgHov;
    }
}

.l-btn-set {
    // Buttons that have a very tight conceptual grouping - no internal space between them.
    // Structure: .btn-set > mct-representation class=first|last > .s-button
    font-size: 0; // Remove space between s-button elements due to white space in markup

    .s-button {
        border-radius: 0;
        margin-left: 1px;
    }

    .first {
        .s-button,
        &.s-button {
            @include border-left-radius($controlCr);
            margin-left: 0;
        }
    }

    .last {
        .s-button,
        &.s-button {
            @include border-right-radius($controlCr);
        }
    }
}

.paused {
    &:not(.s-button) {
        border-color: $colorPausedBg !important;
        color: $colorPausedBg !important;
    }
}<|MERGE_RESOLUTION|>--- conflicted
+++ resolved
@@ -33,14 +33,6 @@
     text-decoration: none;
     height: $btnStdH;
     line-height: $btnStdH;
-<<<<<<< HEAD
-}
-
-.s-btn {
-    box-sizing: border-box;
-    display: inline-block;
-=======
->>>>>>> d1e1ba1c
     padding: 0 $pad;
     vertical-align: top;
 
