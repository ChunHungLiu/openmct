/*****************************************************************************
 * Open MCT Web, Copyright (c) 2014-2015, United States Government
 * as represented by the Administrator of the National Aeronautics and Space
 * Administration. All rights reserved.
 *
 * Open MCT Web is licensed under the Apache License, Version 2.0 (the
 * "License"); you may not use this file except in compliance with the License.
 * You may obtain a copy of the License at
 * http://www.apache.org/licenses/LICENSE-2.0.
 *
 * Unless required by applicable law or agreed to in writing, software
 * distributed under the License is distributed on an "AS IS" BASIS, WITHOUT
 * WARRANTIES OR CONDITIONS OF ANY KIND, either express or implied. See the
 * License for the specific language governing permissions and limitations
 * under the License.
 *
 * Open MCT Web includes source code licensed under additional open source
 * licenses. See the Open Source Licenses file (LICENSES.md) included with
 * this source code distribution or the Licensing information page available
 * at runtime from the About dialog for additional information.
 *****************************************************************************/
//************************************************* LAYOUT

.l-infobubble-wrapper {
	$arwSize: 5px;
	@include box-shadow(rgba(black, 0.4) 0 1px 5px);
	position: relative;
	z-index: 50;
	.l-infobubble {
		display: inline-block;
		min-width: $bubbleMinW;
		max-width: $bubbleMaxW;
		padding: 5px 10px;
		&:before {
			content:"";
			position: absolute;
			width: 0;
			height: 0;
		}
		table {
			width: 100%;
			tr {
				td {
					//max-width: 150px;
					padding: 2px 0;
					vertical-align: top;
					//white-space: nowrap;
					//overflow: hidden;
					//text-overflow: ellipsis;
					&.label {
						padding-right: $interiorMargin * 2;
						white-space: nowrap;
					}
					&.value {
<<<<<<< HEAD
=======
						//@include ellipsize();
						//@include test(red);
>>>>>>> c6c4fa71
						white-space: nowrap;
						//width: 90%;
					}
					&.align-wrap {
						white-space: normal;
					}
				}
			}
		}
		.title {
			@include ellipsize();
			margin-bottom: $interiorMargin;
			//max-width: 200px;
		}
	}

	&.arw-left {
		margin-left: $bubbleArwSize*2;
		.l-infobubble::before {
			right: 100%;
			@include triangle('left', $bubbleArwSize, 1.5, $colorInfoBubbleBg);
		}
	}

	&.arw-right {
		margin-right: $bubbleArwSize*2;
		.l-infobubble::before {
			left: 100%;
			@include triangle('right', $bubbleArwSize, 1.5, $colorInfoBubbleBg);
		}
	}

	&.arw-top {
		.l-infobubble::before {
			top: $bubbleArwSize * 2;
		}
	}

	&.arw-btm {
		.l-infobubble::before {
			bottom: $bubbleArwSize * 2;
		}
	}

	&.arw-down {

	}
}

.l-thumbsbubble-wrapper {
	$closeBtnD: 15px;
	position: absolute;
	left: $interiorMarginLg;
	right: $interiorMarginLg;
	height: $imageThumbsWrapperH + $bubblePad*2 + $interiorMargin;
	width: auto;
	.l-thumbsbubble {
		@include absPosDefault();
		.l-image-thumbs-wrapper {
			height: auto;
			top: $bubblePad !important; right: $closeBtnD + ($interiorMargin*2); bottom: $bubblePad !important; left: $bubblePad;
		}
	}
	.arw {
		//left: 50%;
		//margin-left: $bubbleArwSize / -2;
		z-index: 2;
	}
	&.arw-up .arw.arw-down,
	&.arw-down .arw.arw-up { display: none; }
}

//************************************************* LOOK AND FEEL

.l-thumbsbubble-wrapper {
	.arw-up {
		@include triangle('up', $bubbleArwSize, 1.5, $colorThumbsBubbleBg);
	}
	.arw-down {
		@include triangle('down', $bubbleArwSize, 1.5, $colorThumbsBubbleBg);
	}
}
.s-infobubble {
	$emFg: darken($colorInfoBubbleFg, 20%);
	@include border-radius($basicCr);
	@include box-shadow(rgba(black, 0.4) 0 1px 5px);
	background: $colorInfoBubbleBg;
	color: $colorInfoBubbleFg;
	font-size: 0.8rem;
	.title {
		color: $emFg;
		font-weight: bold;
	}
	tr {
		td {
			border-top: 1px solid darken($colorInfoBubbleBg, 10%);
			font-size: 0.9em;
		}
		&:first-child td {
			border-top: none;
		}
	}
	.value {
		color: $emFg;
	}
}

.s-thumbsbubble {
	background: $colorThumbsBubbleBg;
	color: $colorThumbsBubbleFg;
}<|MERGE_RESOLUTION|>--- conflicted
+++ resolved
@@ -52,11 +52,6 @@
 						white-space: nowrap;
 					}
 					&.value {
-<<<<<<< HEAD
-=======
-						//@include ellipsize();
-						//@include test(red);
->>>>>>> c6c4fa71
 						white-space: nowrap;
 						//width: 90%;
 					}
@@ -102,27 +97,17 @@
 	}
 
 	&.arw-down {
-
-	}
-}
-
-.l-thumbsbubble-wrapper {
-	$closeBtnD: 15px;
-	position: absolute;
-	left: $interiorMarginLg;
-	right: $interiorMarginLg;
-	height: $imageThumbsWrapperH + $bubblePad*2 + $interiorMargin;
-	width: auto;
-	.l-thumbsbubble {
-		@include absPosDefault();
-		.l-image-thumbs-wrapper {
-			height: auto;
-			top: $bubblePad !important; right: $closeBtnD + ($interiorMargin*2); bottom: $bubblePad !important; left: $bubblePad;
+		margin-bottom: $arwSize*2;
+		.l-infobubble::before {
+			left: 50%;
+			top: 100%;
+			margin-left: -1 * $arwSize;
+			border-left: $arwSize solid transparent;
+			border-right: $arwSize solid transparent;
+			border-top: ($arwSize * 1.5) solid $colorInfoBubbleBg;
 		}
 	}
 	.arw {
-		//left: 50%;
-		//margin-left: $bubbleArwSize / -2;
 		z-index: 2;
 	}
 	&.arw-up .arw.arw-down,
