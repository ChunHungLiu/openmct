/*****************************************************************************
 * Open MCT, Copyright (c) 2014-2016, United States Government
 * as represented by the Administrator of the National Aeronautics and Space
 * Administration. All rights reserved.
 *
 * Open MCT is licensed under the Apache License, Version 2.0 (the
 * "License"); you may not use this file except in compliance with the License.
 * You may obtain a copy of the License at
 * http://www.apache.org/licenses/LICENSE-2.0.
 *
 * Unless required by applicable law or agreed to in writing, software
 * distributed under the License is distributed on an "AS IS" BASIS, WITHOUT
 * WARRANTIES OR CONDITIONS OF ANY KIND, either express or implied. See the
 * License for the specific language governing permissions and limitations
 * under the License.
 *
 * Open MCT includes source code licensed under additional open source
 * licenses. See the Open Source Licenses file (LICENSES.md) included with
 * this source code distribution or the Licensing information page available
 * at runtime from the About dialog for additional information.
 *****************************************************************************/

/********************************************* COLUMN LAYOUTS STYLES */
@mixin cols($totalCols, $span) {
    $cw: 100% / $totalCols;
    min-width: (500px / $totalCols) * $span;
    @if ($totalCols != $span) {
        width: ($cw * $span) - $ueColMargin;
    } @else {
        width: $cw;
    }
}

.cols {
    @include clearfix;
    .col {
        box-sizing: border-box;
        @include clearfix;
        float: left;
        margin-left: $ueColMargin;
        padding-left: $interiorMargin;
        position: relative;
        &:first-child {
            margin-left: 0;
            padding-left: 0;
        }
    }
    &.cols-2 {
        $nc: 2;
        .col-1 {
            @include cols($nc, 1);
        }
    }
    &.cols-2-ff {
        // 2 columns, first column is fixed, second is fluid
        .col-100px {
            width: 100px;
        }
    }

    &.cols-6 {
        $nc: 6;
        .col-1 {
            @include cols($nc, 1);
        }
    }
    &.cols-16 {
        $nc: 16;
        .col-1 {
            @include cols($nc, 1);
        }
        .col-2 {
            @include cols($nc, 2);
        }
        .col-7 {
            @include cols($nc, 7);
        }
    }
    &.cols-32 {
        $nc: 32;
        .col-2 {
            @include cols($nc, 2);
        }
        .col-15 {
            @include cols($nc, 15);
        }
    }
    .l-row {
        @include clearfix;
        padding: $interiorMargin 0;
    }
}

/********************************************* FLEX STYLES */
.l-flex-row,
.l-flex-col {
    @include display(flex);
    @include flex-wrap(nowrap);
    .flex-elem {
        min-height: 0; // Needed to allow element to shrink within parent
        position: relative;
        &:not(.grows) {
            @include flex(0 0 auto);
            &.flex-can-shrink {
                @include flex(0 1 auto);
            }
        }
        &.grows {
            @include flex(1 1 auto);
        }
        &.contents-align-right {
            text-align: right;
        }
    }
    .flex-container {
        // Apply to wrapping elements, mct-includes, etc.
        @include display(flex);
        @include flex-wrap(nowrap);
        @include flex(1 1 auto);
        min-height:0;
    }
}

.l-flex-row {
    @include flex-direction(row);
    &.flex-elem { @include flex(1 1 auto); }
    > .flex-elem {
<<<<<<< HEAD
        height: inherit;
        line-height: inherit;
=======
>>>>>>> d1e1ba1c
        min-width: 0;
        &.holder:not(:last-child) { margin-right: $interiorMargin; }
    }
    .flex-container { @include flex-direction(row); }
}

.l-flex-col {
    @include flex-direction(column);
    > .flex-elem {
        min-height: 0;
        &.holder:not(:last-child) { margin-bottom: $interiorMarginLg; }
    }
    .flex-container { @include flex-direction(column); }
}

.flex-fixed {
    @include flex(0 0 auto);
}

.flex-justify-end {
    @include justify-content(flex-end);
}

/********************************************* POPUPS */
.t-popup {
    z-index: 75;
}<|MERGE_RESOLUTION|>--- conflicted
+++ resolved
@@ -125,11 +125,6 @@
     @include flex-direction(row);
     &.flex-elem { @include flex(1 1 auto); }
     > .flex-elem {
-<<<<<<< HEAD
-        height: inherit;
-        line-height: inherit;
-=======
->>>>>>> d1e1ba1c
         min-width: 0;
         &.holder:not(:last-child) { margin-right: $interiorMargin; }
     }
