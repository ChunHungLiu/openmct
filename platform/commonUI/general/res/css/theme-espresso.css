--- conflicted
+++ resolved
@@ -1,6 +1,3 @@
-<<<<<<< HEAD
-@charset "UTF-8";
-=======
 /*****************************************************************************
  * Open MCT Web, Copyright (c) 2014-2015, United States Government
  * as represented by the Administrator of the National Aeronautics and Space
@@ -22,7 +19,7 @@
  * this source code distribution or the Licensing information page available
  * at runtime from the About dialog for additional information.
  *****************************************************************************/
->>>>>>> ca4f37b2
+@charset "UTF-8";
 /* CONSTANTS */
 /* line 5, ../../../../../../../../../Library/Ruby/Gems/2.0.0/gems/compass-core-1.0.3/stylesheets/compass/reset/_utilities.scss */
 html, body, div, span, applet, object, iframe,
@@ -262,7 +259,6 @@
   font-family: 'symbolsfont'; }
 
 /* line 11, ../sass/user-environ/_layout.scss */
-<<<<<<< HEAD
 .browse-area,
 .edit-area,
 .editor {
@@ -303,64 +299,33 @@
     width: 105px; }
 
 /* line 60, ../sass/user-environ/_layout.scss */
-=======
-.holder-all {
-  top: 3px;
-  right: 3px;
-  bottom: 3px;
-  left: 3px; }
-
-/* line 21, ../sass/user-environ/_layout.scss */
-.browse-area,
-.edit-area,
-.editor {
-  position: absolute; }
-
-/* line 25, ../sass/user-environ/_layout.scss */
-.editor {
-  -webkit-border-radius: 4.5px;
-  -moz-border-radius: 4.5px;
-  -ms-border-radius: 4.5px;
-  -o-border-radius: 4.5px;
-  border-radius: 4.5px; }
-
-/* line 29, ../sass/user-environ/_layout.scss */
->>>>>>> ca4f37b2
 .contents {
   box-sizing: border-box;
   position: absolute;
-  top: 0;
-  right: 0;
-  bottom: 0;
-  left: 0; }
-  /* line 37, ../sass/user-environ/_layout.scss */
+  top: 5px;
+  right: 5px;
+  bottom: 5px;
+  left: 5px; }
+  /* line 68, ../sass/user-environ/_layout.scss */
   .contents.nomargin {
     right: 0px;
     bottom: 0px;
     left: 0px; }
 
-/* line 46, ../sass/user-environ/_layout.scss */
+/* line 77, ../sass/user-environ/_layout.scss */
 .bar .icon.major {
   margin-right: 5px; }
-/* line 49, ../sass/user-environ/_layout.scss */
+/* line 80, ../sass/user-environ/_layout.scss */
 .bar.abs, .btn-menu span.bar.l-click-area {
   text-wrap: none;
   white-space: nowrap; }
-<<<<<<< HEAD
   /* line 83, ../sass/user-environ/_layout.scss */
-=======
-  /* line 53, ../sass/user-environ/_layout.scss */
->>>>>>> ca4f37b2
   .bar.abs.left, .btn-menu span.bar.left.l-click-area,
   .bar.abs .left,
   .btn-menu span.bar.l-click-area .left {
     width: 45%;
     right: auto; }
-<<<<<<< HEAD
   /* line 88, ../sass/user-environ/_layout.scss */
-=======
-  /* line 58, ../sass/user-environ/_layout.scss */
->>>>>>> ca4f37b2
   .bar.abs.right, .btn-menu span.bar.right.l-click-area,
   .bar.abs .right,
   .btn-menu span.bar.l-click-area .right {
@@ -368,53 +333,17 @@
     left: auto;
     right: 0;
     text-align: right; }
-    /* line 63, ../sass/user-environ/_layout.scss */
+    /* line 94, ../sass/user-environ/_layout.scss */
     .bar.abs.right .icon.major, .btn-menu span.bar.right.l-click-area .icon.major,
     .bar.abs .right .icon.major,
     .btn-menu span.bar.l-click-area .right .icon.major {
       margin-left: 15px; }
 
-/* line 76, ../sass/user-environ/_layout.scss */
-.user-environ .browse-area,
-.user-environ .edit-area,
-.user-environ .editor {
-  top: 45px;
-  right: 5px;
-  bottom: 30px;
-  left: 5px; }
-/* line 85, ../sass/user-environ/_layout.scss */
-.user-environ .browse-area > .contents,
-.user-environ .edit-area > .contents {
-  left: 0;
-  right: 0; }
-/* line 93, ../sass/user-environ/_layout.scss */
-.user-environ .edit-area .tool-bar {
-  bottom: auto;
-  height: 35px;
-  line-height: 28px; }
-/* line 98, ../sass/user-environ/_layout.scss */
-.user-environ .edit-area .work-area {
-  top: 45px; }
-/* line 103, ../sass/user-environ/_layout.scss */
-.user-environ .bottom-bar {
-  top: auto;
-  right: 5px;
-  bottom: 5px;
-  left: 5px;
-  height: 20px; }
-  /* line 109, ../sass/user-environ/_layout.scss */
-  .user-environ .bottom-bar .status-holder {
-    right: 110px; }
-  /* line 112, ../sass/user-environ/_layout.scss */
-  .user-environ .bottom-bar .app-logo {
-    left: auto;
-    width: 105px; }
-
-/* line 119, ../sass/user-environ/_layout.scss */
+/* line 104, ../sass/user-environ/_layout.scss */
 .cols {
   overflow: hidden;
   *zoom: 1; }
-  /* line 121, ../sass/user-environ/_layout.scss */
+  /* line 106, ../sass/user-environ/_layout.scss */
   .cols .col {
     -moz-box-sizing: border-box;
     -webkit-box-sizing: border-box;
@@ -425,89 +354,89 @@
     margin-left: 1.5%;
     padding-left: 5px;
     position: relative; }
-    /* line 129, ../sass/user-environ/_layout.scss */
+    /* line 114, ../sass/user-environ/_layout.scss */
     .cols .col:first-child {
       margin-left: 0;
       padding-left: 0; }
-  /* line 136, ../sass/user-environ/_layout.scss */
+  /* line 121, ../sass/user-environ/_layout.scss */
   .cols.cols-2 .col-1 {
     min-width: 250px;
     width: 48.5%; }
-  /* line 142, ../sass/user-environ/_layout.scss */
+  /* line 127, ../sass/user-environ/_layout.scss */
   .cols.cols-2-ff .col-100px {
     width: 100px; }
-  /* line 149, ../sass/user-environ/_layout.scss */
+  /* line 134, ../sass/user-environ/_layout.scss */
   .cols.cols-6 .col-1 {
     min-width: 83.33333px;
     width: 15.16667%; }
-  /* line 155, ../sass/user-environ/_layout.scss */
+  /* line 140, ../sass/user-environ/_layout.scss */
   .cols.cols-16 .col-1 {
     min-width: 31.25px;
     width: 4.75%; }
-  /* line 158, ../sass/user-environ/_layout.scss */
+  /* line 143, ../sass/user-environ/_layout.scss */
   .cols.cols-16 .col-2 {
     min-width: 62.5px;
     width: 11%; }
-  /* line 161, ../sass/user-environ/_layout.scss */
+  /* line 146, ../sass/user-environ/_layout.scss */
   .cols.cols-16 .col-7 {
     min-width: 218.75px;
     width: 42.25%; }
-  /* line 167, ../sass/user-environ/_layout.scss */
+  /* line 152, ../sass/user-environ/_layout.scss */
   .cols.cols-32 .col-2 {
     min-width: 31.25px;
     width: 4.75%; }
-  /* line 170, ../sass/user-environ/_layout.scss */
+  /* line 155, ../sass/user-environ/_layout.scss */
   .cols.cols-32 .col-15 {
     min-width: 234.375px;
     width: 45.375%; }
-  /* line 174, ../sass/user-environ/_layout.scss */
+  /* line 159, ../sass/user-environ/_layout.scss */
   .cols .l-row {
     overflow: hidden;
     *zoom: 1;
     padding: 5px 0; }
 
-/* line 180, ../sass/user-environ/_layout.scss */
+/* line 165, ../sass/user-environ/_layout.scss */
 .pane {
   position: absolute; }
-  /* line 183, ../sass/user-environ/_layout.scss */
+  /* line 168, ../sass/user-environ/_layout.scss */
   .pane.treeview .create-btn-holder {
     bottom: auto;
     height: 35px; }
-  /* line 186, ../sass/user-environ/_layout.scss */
+  /* line 171, ../sass/user-environ/_layout.scss */
   .pane.treeview .tree-holder {
     overflow: auto;
     top: 40px; }
-  /* line 195, ../sass/user-environ/_layout.scss */
+  /* line 180, ../sass/user-environ/_layout.scss */
   .pane.items .object-holder {
     top: 40px; }
-  /* line 200, ../sass/user-environ/_layout.scss */
+  /* line 185, ../sass/user-environ/_layout.scss */
   .pane.edit-main .object-holder {
     top: 0; }
-  /* line 206, ../sass/user-environ/_layout.scss */
+  /* line 191, ../sass/user-environ/_layout.scss */
   .pane .object-holder {
     overflow: auto; }
 
-/* line 214, ../sass/user-environ/_layout.scss */
+/* line 199, ../sass/user-environ/_layout.scss */
 .split-layout.horizontal > .pane {
   margin-top: 5px; }
-  /* line 217, ../sass/user-environ/_layout.scss */
+  /* line 202, ../sass/user-environ/_layout.scss */
   .split-layout.horizontal > .pane:first-child {
     margin-top: 0; }
-/* line 224, ../sass/user-environ/_layout.scss */
+/* line 209, ../sass/user-environ/_layout.scss */
 .split-layout.vertical > .pane {
   margin-left: 5px; }
-  /* line 226, ../sass/user-environ/_layout.scss */
+  /* line 211, ../sass/user-environ/_layout.scss */
   .split-layout.vertical > .pane > .holder {
     left: 0;
     right: 0; }
-  /* line 230, ../sass/user-environ/_layout.scss */
+  /* line 215, ../sass/user-environ/_layout.scss */
   .split-layout.vertical > .pane:first-child {
     margin-left: 0; }
-    /* line 232, ../sass/user-environ/_layout.scss */
+    /* line 217, ../sass/user-environ/_layout.scss */
     .split-layout.vertical > .pane:first-child .holder {
       right: 5px; }
 
-/* line 241, ../sass/user-environ/_layout.scss */
+/* line 226, ../sass/user-environ/_layout.scss */
 .vscroll {
   overflow-y: auto; }
 
@@ -520,37 +449,33 @@
   left: 0;
   width: auto;
   height: auto; }
-  /* line 12, ../sass/_fixed-position.scss */
+  /* line 8, ../sass/_fixed-position.scss */
   .t-fixed-position.l-fixed-position .l-grid-holder {
     position: relative;
     height: 100%;
     width: 100%; }
-    /* line 16, ../sass/_fixed-position.scss */
+    /* line 11, ../sass/_fixed-position.scss */
     .t-fixed-position.l-fixed-position .l-grid-holder .l-grid {
       position: absolute;
       height: 100%;
       width: 100%;
       pointer-events: none;
       z-index: 0; }
-/* line 27, ../sass/_fixed-position.scss */
+/* line 21, ../sass/_fixed-position.scss */
 .t-fixed-position .l-fixed-position-item {
   position: absolute;
   border: 1px solid transparent; }
-  /* line 31, ../sass/_fixed-position.scss */
+  /* line 25, ../sass/_fixed-position.scss */
   .t-fixed-position .l-fixed-position-item.s-selected {
     -moz-box-shadow: rgba(0, 0, 0, 0.7) 0 3px 10px;
     -webkit-box-shadow: rgba(0, 0, 0, 0.7) 0 3px 10px;
     box-shadow: rgba(0, 0, 0, 0.7) 0 3px 10px;
     border-color: #0099cc;
     cursor: move; }
-  /* line 36, ../sass/_fixed-position.scss */
+  /* line 30, ../sass/_fixed-position.scss */
   .t-fixed-position .l-fixed-position-item.s-not-selected {
     opacity: 0.8; }
-<<<<<<< HEAD
   /* line 34, ../sass/_fixed-position.scss */
-=======
-  /* line 42, ../sass/_fixed-position.scss */
->>>>>>> ca4f37b2
   .t-fixed-position .l-fixed-position-item .l-fixed-position-box,
   .t-fixed-position .l-fixed-position-item .l-fixed-position-image,
   .t-fixed-position .l-fixed-position-item .l-fixed-position-text {
@@ -559,29 +484,21 @@
     box-sizing: border-box;
     height: 100%;
     width: 100%; }
-  /* line 51, ../sass/_fixed-position.scss */
+  /* line 44, ../sass/_fixed-position.scss */
   .t-fixed-position .l-fixed-position-item .l-fixed-position-image {
     background-size: cover;
     background-repeat: no-repeat;
     background-position: center; }
-  /* line 57, ../sass/_fixed-position.scss */
+  /* line 50, ../sass/_fixed-position.scss */
   .t-fixed-position .l-fixed-position-item .l-fixed-position-text {
     text-shadow: rgba(0, 0, 0, 0.1) 0 1px 2px;
     border: 1px solid transparent;
-<<<<<<< HEAD
     font-size: 0.8rem;
     line-height: 100%; }
     /* line 56, ../sass/_fixed-position.scss */
     .t-fixed-position .l-fixed-position-item .l-fixed-position-text.l-static-text {
       padding: 1px; }
     /* line 61, ../sass/_fixed-position.scss */
-=======
-    font-size: 0.8rem; }
-    /* line 62, ../sass/_fixed-position.scss */
-    .t-fixed-position .l-fixed-position-item .l-fixed-position-text.l-static-text {
-      padding: 3px; }
-    /* line 67, ../sass/_fixed-position.scss */
->>>>>>> ca4f37b2
     .t-fixed-position .l-fixed-position-item .l-fixed-position-text.l-telemetry .l-elem {
       overflow: hidden;
       position: absolute;
@@ -596,40 +513,25 @@
       box-sizing: border-box;
       padding: 2px;
       width: 50%; }
-<<<<<<< HEAD
       /* line 67, ../sass/_fixed-position.scss */
       .t-fixed-position .l-fixed-position-item .l-fixed-position-text.l-telemetry .l-elem.l-title {
         right: auto;
         left: 1px; }
       /* line 71, ../sass/_fixed-position.scss */
-=======
-      /* line 71, ../sass/_fixed-position.scss */
-      .t-fixed-position .l-fixed-position-item .l-fixed-position-text.l-telemetry .l-elem.l-title {
-        right: auto;
-        left: 3px; }
-      /* line 75, ../sass/_fixed-position.scss */
->>>>>>> ca4f37b2
       .t-fixed-position .l-fixed-position-item .l-fixed-position-text.l-telemetry .l-elem.l-value {
         right: 1px;
         left: auto;
         text-align: right; }
-<<<<<<< HEAD
         /* line 76, ../sass/_fixed-position.scss */
-=======
-        /* line 80, ../sass/_fixed-position.scss */
->>>>>>> ca4f37b2
         .t-fixed-position .l-fixed-position-item .l-fixed-position-text.l-telemetry .l-elem.l-value.telem-only {
           left: 1px;
           width: auto; }
-<<<<<<< HEAD
         /* line 81, ../sass/_fixed-position.scss */
         .t-fixed-position .l-fixed-position-item .l-fixed-position-text.l-telemetry .l-elem.l-value .l-value-bg {
           -moz-border-radius: 2px;
           -webkit-border-radius: 2px;
           border-radius: 2px;
           padding: 0 4px; }
-=======
->>>>>>> ca4f37b2
 /* line 91, ../sass/_fixed-position.scss */
 .t-fixed-position .l-fixed-position-item-handle {
   background: rgba(0, 153, 204, 0.5);
@@ -2834,10 +2736,6 @@
     margin-left: 10px; }
 /* line 53, ../sass/overlay/_overlay.scss */
 .overlay .contents.l-dialog {
-  top: 5px;
-  right: 5px;
-  bottom: 5px;
-  left: 5px;
   overflow: auto; }
 
 /* line 4, ../sass/user-environ/_frame.scss */
@@ -2854,14 +2752,8 @@
 /* line 18, ../sass/user-environ/_frame.scss */
 .frame > .object-holder.abs, .btn-menu .frame > span.object-holder.l-click-area {
   top: 23px; }
-/* line 21, ../sass/user-environ/_frame.scss */
-.frame .contents {
-  top: 5px;
-  right: 5px;
-  bottom: 5px;
-  left: 5px; }
-
-/* line 31, ../sass/user-environ/_frame.scss */
+
+/* line 24, ../sass/user-environ/_frame.scss */
 .edit-main .frame.child-frame.panel:hover {
   border-color: #0099cc;
   -moz-box-shadow: rgba(0, 0, 0, 0.7) 0 3px 10px;
@@ -2873,28 +2765,27 @@
   line-height: 35px; }
   /* line 6, ../sass/user-environ/_top-bar.scss */
   .top-bar.browse, .top-bar.edit {
-    border-bottom: 1px solid #4d4d4d;
     top: 5px;
     right: 5px;
     bottom: auto;
     left: 5px;
     height: 35px; }
-  /* line 16, ../sass/user-environ/_top-bar.scss */
+  /* line 15, ../sass/user-environ/_top-bar.scss */
   .top-bar .title {
     color: #fff; }
-  /* line 21, ../sass/user-environ/_top-bar.scss */
+  /* line 20, ../sass/user-environ/_top-bar.scss */
   .top-bar .buttons-main {
     font-size: 0.8em;
     left: auto;
     text-align: right; }
-    /* line 26, ../sass/user-environ/_top-bar.scss */
+    /* line 25, ../sass/user-environ/_top-bar.scss */
     .top-bar .buttons-main .btn {
       margin-left: 5px; }
 
-/* line 34, ../sass/user-environ/_top-bar.scss */
+/* line 33, ../sass/user-environ/_top-bar.scss */
 .edit-mode .top-bar .buttons-main {
   white-space: nowrap; }
-  /* line 38, ../sass/user-environ/_top-bar.scss */
+  /* line 37, ../sass/user-environ/_top-bar.scss */
   .edit-mode .top-bar .buttons-main.abs, .edit-mode .top-bar .btn-menu span.buttons-main.l-click-area, .btn-menu .edit-mode .top-bar span.buttons-main.l-click-area {
     bottom: auto;
     left: auto; }
@@ -3353,15 +3244,4 @@
 .l-iframe iframe {
   display: block;
   height: 100%;
-  width: 100%; }
-
-/******************************** BROWSE */
-/* line 6, ../sass/_hide-non-functional.scss */
-.browse-mode .browse.top-bar {
-  display: none; }
-/* line 11, ../sass/_hide-non-functional.scss */
-.browse-mode .browse-area.holder {
-  top: 5px; }
-  /* line 18, ../sass/_hide-non-functional.scss */
-  .browse-mode .browse-area.holder > .contents.split-layout .object-browse-bar .t-btn.key-window {
-    display: none; }+  width: 100%; }