<mct-representation key="'topbar-edit'"
                    mct-object="domainObject"
                    ng-model="representation">
</mct-representation>
<<<<<<< HEAD
<div class="holder edit-area outline abs">
=======
<div class="holder edit-area outline abs"
     ng-init="toolbar = {}">

>>>>>>> 0510705f
    <mct-toolbar name="mctToolbar"
                 structure="toolbar.structure"
                 ng-model="toolbar.state">
    </mct-toolbar>
<<<<<<< HEAD
=======

>>>>>>> 0510705f
    <div class='split-layout vertical contents abs work-area'>
        <div class='abs pane left edit-main'>
            <div class='holder abs object-holder'>
                <mct-representation key="representation.selected.key"
                                    toolbar="toolbar"
<<<<<<< HEAD
                                    mct-object="domainObject">
=======
                                    mct-object="representation.selected.key && domainObject">
>>>>>>> 0510705f
                </mct-representation>
            </div>
        </div>
        <div class="splitter"></div>
        <div class='abs pane right edit-objects menus-to-left'>
            <div class='holder abs split-layout horizontal'>
	            <div class="abs pane top accordion" ng-controller="ToggleController as toggle">
                <mct-container key="accordion" title="Library">
                    <mct-representation key="'tree'" alias="foo1" mct-object="context.getRoot()">
                    </mct-representation>
                </mct-container>
		        </div>
	            <div class="splitter"></div>
	            <div class="abs pane bottom accordion" ng-controller="ToggleController as toggle">
                <mct-container key="accordion" title="Elements">
                    <mct-representation key="'edit-elements'" mct-object="domainObject">
                    </mct-representation>
                </mct-container>
				</div>
            </div>
        </div>
    </div>
</div><|MERGE_RESOLUTION|>--- conflicted
+++ resolved
@@ -2,31 +2,17 @@
                     mct-object="domainObject"
                     ng-model="representation">
 </mct-representation>
-<<<<<<< HEAD
 <div class="holder edit-area outline abs">
-=======
-<div class="holder edit-area outline abs"
-     ng-init="toolbar = {}">
-
->>>>>>> 0510705f
     <mct-toolbar name="mctToolbar"
                  structure="toolbar.structure"
                  ng-model="toolbar.state">
     </mct-toolbar>
-<<<<<<< HEAD
-=======
-
->>>>>>> 0510705f
     <div class='split-layout vertical contents abs work-area'>
         <div class='abs pane left edit-main'>
             <div class='holder abs object-holder'>
                 <mct-representation key="representation.selected.key"
                                     toolbar="toolbar"
-<<<<<<< HEAD
-                                    mct-object="domainObject">
-=======
                                     mct-object="representation.selected.key && domainObject">
->>>>>>> 0510705f
                 </mct-representation>
             </div>
         </div>
