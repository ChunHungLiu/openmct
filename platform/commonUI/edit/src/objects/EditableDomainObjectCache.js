/*global define*/


/**
 * An editable domain object cache stores domain objects that have been
 * made editable, in a group that can be saved all-at-once. This supports
 * Edit mode, which is launched for a specific object but may contain
 * changes across many objects.
 *
 * Editable domain objects have certain specific capabilities overridden
 * to ensure that changes made while in edit mode do not propagate up
 * to the objects used in browse mode (or to persistence) until the user
 * initiates a Save.
 *
 * @module editor/object/editable-domain-object-cache
 */
define(
    ["./EditableModelCache"],
    function (EditableModelCache) {
        'use strict';

        /**
         * Construct a new cache for editable domain objects. This can be used
         * to get-or-create editable objects, particularly to support wrapping
         * of objects retrieved via composition or context capabilities as
         * editable domain objects.
         *
         * @param {Constructor<EditableDomainObject>} EditableDomainObject a
         *        constructor function which takes a regular domain object as
         *        an argument, and returns an editable domain object as its
         *        result.
         * @param $q Angular's $q, for promise handling
         * @constructor
         * @memberof module:editor/object/editable-domain-object-cache
         */
        function EditableDomainObjectCache(EditableDomainObject, $q) {
            var cache = new EditableModelCache(),
                dirty = {},
                root;

            return {
                /**
                 * Wrap this domain object in an editable form, or pull such
                 * an object from the cache if one already exists.
                 *
                 * @param {DomainObject} domainObject the regular domain object
                 * @returns {DomainObject} the domain object in an editable form
                 */
                getEditableObject: function (domainObject) {
                    // Track the top-level domain object; this will have
                    // some special behavior for its context capability.
                    root = root || domainObject;

                    // Provide an editable form of the object
                    return new EditableDomainObject(
                        domainObject,
                        cache.getCachedModel(domainObject)
                    );
                },
                /**
                 * Check if a domain object is (effectively) the top-level
                 * object in this editable subgraph.
                 * @returns {boolean} true if it is the root
                 */
                isRoot: function (domainObject) {
                    return domainObject === root;
                },
                /**
                 * Mark an editable domain object (presumably already cached)
                 * as having received modifications during editing; it should be
                 * included in the bulk save invoked when editing completes.
                 *
                 * @param {DomainObject} domainObject the domain object
                 */
                markDirty: function (domainObject) {
                    dirty[domainObject.getId()] = domainObject;
                },
                /**
                 * Mark an object (presumably already cached) as having had its
                 * changes saved (and thus no longer needing to be subject to a
                 * save operation.)
                 *
                 * @param {DomainObject} domainObject the domain object
                 */
                markClean: function (domainObject) {
                    delete dirty[domainObject.getId()];
                },
                /**
                 * Initiate a save on all objects that have been cached.
                 */
                saveAll: function () {
                    // Get a list of all dirty objects
                    var objects = Object.keys(dirty).map(function (k) {
                        return dirty[k];
                    });

                    // Clear dirty set, since we're about to save.
                    dirty = {};

<<<<<<< HEAD
                    // Most save logic is handled by the "editor.completion"
                    // capability, so that is delegated here.
                    return $q.all(objects.map(function (object) {
                        // Save; pass a nonrecursive flag to avoid looping
                        return object.getCapability('editor').save(true);
                    }));
=======
                        // Mark non-dirty to avoid successive invocations
                        this.markClean(object);

                        // Invoke its save behavior
                        object.getCapability('editor').save();
                    }
                },
                /**
                 * Check if any objects have been marked dirty in this cache.
                 * @returns {boolean} true if objects are dirty
                 */
                dirty: function () {
                    return Object.keys(dirty).length > 0;
>>>>>>> e33b80f1
                }
            };
        }

        return EditableDomainObjectCache;
    }
);<|MERGE_RESOLUTION|>--- conflicted
+++ resolved
@@ -97,20 +97,12 @@
                     // Clear dirty set, since we're about to save.
                     dirty = {};
 
-<<<<<<< HEAD
                     // Most save logic is handled by the "editor.completion"
                     // capability, so that is delegated here.
                     return $q.all(objects.map(function (object) {
                         // Save; pass a nonrecursive flag to avoid looping
                         return object.getCapability('editor').save(true);
                     }));
-=======
-                        // Mark non-dirty to avoid successive invocations
-                        this.markClean(object);
-
-                        // Invoke its save behavior
-                        object.getCapability('editor').save();
-                    }
                 },
                 /**
                  * Check if any objects have been marked dirty in this cache.
@@ -118,7 +110,6 @@
                  */
                 dirty: function () {
                     return Object.keys(dirty).length > 0;
->>>>>>> e33b80f1
                 }
             };
         }
