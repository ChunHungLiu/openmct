<!--
 Open MCT Web, Copyright (c) 2014-2015, United States Government
 as represented by the Administrator of the National Aeronautics and Space
 Administration. All rights reserved.

 Open MCT Web is licensed under the Apache License, Version 2.0 (the
 "License"); you may not use this file except in compliance with the License.
 You may obtain a copy of the License at
 http://www.apache.org/licenses/LICENSE-2.0.

 Unless required by applicable law or agreed to in writing, software
 distributed under the License is distributed on an "AS IS" BASIS, WITHOUT
 WARRANTIES OR CONDITIONS OF ANY KIND, either express or implied. See the
 License for the specific language governing permissions and limitations
 under the License.

 Open MCT Web includes source code licensed under additional open source
 licenses. See the Open Source Licenses file (LICENSES.md) included with
 this source code distribution or the Licensing information page available
 at runtime from the About dialog for additional information.
-->

<div content="jquery-wrapper"
     class="abs holder-all browse-mode">
    
    <mct-include key="'topbar-browse'">
    </mct-include>
    
    <div class="holder browse-area s-browse-area abs"
         ng-controller="BrowseController">
        
        <mct-split-pane class='contents abs'
                        anchor='left'>
            <div class='split-pane-component treeview pane left'
                 ng-class='{inactive: !paneModel.leftPane}'>
                
                <mct-representation key="'create-button'"
                                    mct-object="navigatedObject"
                                    ng-model="paneModel">
                </mct-representation>
<<<<<<< HEAD
                
                <div class='holder tree-holder abs'>
=======
                <div class='holder search-holder abs'
                     ng-class="{active: treeModel.search}">
                    <mct-representation key="'search'"
                                 mct-object="domainObject"
                                 ng-model="treeModel">
                    </mct-representation>
                </div>
                <div class='holder tree-holder abs'
                     ng-hide="treeModel.search">
>>>>>>> 509badb2
                    <mct-representation key="'tree'"
                                        mct-object="domainObject"
                                        ng-model="treeModel">
                    </mct-representation>
                </div>
            </div>
            
            <mct-splitter class="splitter-bar left"
                          ng-class="{inactive: !paneModel.leftPane}">
            </mct-splitter>
            
            <div class='split-pane-component items pane'
                 ng-class='{leftInactive: !paneModel.leftPane}'>
                <div class='holder abs'
                     id='content-area'>
                    <mct-representation key="'browse-object'"
                                        mct-object="navigatedObject"
                                        ng-model="paneModel">
                    </mct-representation>
                </div>
            </div>
            
        </mct-split-pane>
        
    </div>
    
    <mct-include key="'bottombar'">
    </mct-include>
</div><|MERGE_RESOLUTION|>--- conflicted
+++ resolved
@@ -38,10 +38,7 @@
                                     mct-object="navigatedObject"
                                     ng-model="paneModel">
                 </mct-representation>
-<<<<<<< HEAD
                 
-                <div class='holder tree-holder abs'>
-=======
                 <div class='holder search-holder abs'
                      ng-class="{active: treeModel.search}">
                     <mct-representation key="'search'"
@@ -49,9 +46,9 @@
                                  ng-model="treeModel">
                     </mct-representation>
                 </div>
+                
                 <div class='holder tree-holder abs'
                      ng-hide="treeModel.search">
->>>>>>> 509badb2
                     <mct-representation key="'tree'"
                                         mct-object="domainObject"
                                         ng-model="treeModel">
