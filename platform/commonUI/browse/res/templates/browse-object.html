--- conflicted
+++ resolved
@@ -20,13 +20,13 @@
  at runtime from the About dialog for additional information.
 -->
 <div ng-init="
-<<<<<<< HEAD
-    editBtns = [{ cssclass: 'save',title: 'Save Changes' },{ cssclass: 'cancel',title: 'Discard Changes' }];
-=======
     editMode = false;
     editBtns = [{ cssclass: 'save',title: 'Save' },{ cssclass: 'cancel',title: 'Discard Changes' }];
->>>>>>> 074254a5
 "></div>
+<a class="s-btn"
+   style="opacity: 0.9; position:absolute; right: 250px; z-index: 100"
+   ng-class="{ major:!editMode }"
+   ng-click="editMode = !editMode">Set EditMode to {{!editMode}}</a>
 <span ng-controller="BrowseObjectController">
     <div class="object-browse-bar bar l-flex">
         <div class="items-select left">
@@ -50,27 +50,12 @@
         </div>
     </div>
 
-    <div class="l-object-wrapper edit-main"
-         ng-class="{ active:editMode }">
-        <div style="text-align: right;">
-        <mct-representation key="'edit-action-buttons'"
-                            mct-object="domainObject"
-                            class='flex-elem conclude-editing'></div>
-        </mct-representation>
+    <div class="l-object-wrapper"
+         ng-class="{ active:editMode, 'edit-main':editMode}">
         <div class="l-object-wrapper-inner l-flex flex-col">
             <!-- Toolbar and Save/Cancel buttons -->
             <div class="l-edit-controls flex-elem l-flex flex-row flex-align-end"
                  ng-class="{ active:editMode }">
-<<<<<<< HEAD
-                
-                <!--<mct-toolbar name="mctToolbar"
-                             structure="toolbar.structure"
-                             ng-model="toolbar.state"
-                             class="flex-elem grow">
-                </mct-toolbar> -->
-                <!-- from toolbar.html -->
-                <!--<mct-toolbar-x class="flex-elem grow">
-=======
 
 
 
@@ -82,7 +67,6 @@
                 </mct-toolbar>-->
                 <!-- from toolbar.html -->
                 <mct-toolbar-x class="flex-elem grow ellipsis">
->>>>>>> 074254a5
                     <form novalidate>
                         <div class="tool-bar btn-bar">
                             <span class="l-control-group">
@@ -103,12 +87,6 @@
                             <span class="s-menu-btn">Lorem</span>
                         </div>
                     </form>
-<<<<<<< HEAD
-                </mct-toolbar-x> -->
-
-                <!-- from edit-action-buttons.html -->
-               <!--<span>
-=======
                 </mct-toolbar-x>
 
 
@@ -120,7 +98,6 @@
                 </mct-representation>-->
                 <!-- from edit-action-buttons.html -->
                 <span class='flex-elem conclude-editing'>
->>>>>>> 074254a5
                     <span ng-repeat="btn in editBtns">
                         <a class='s-btn t-{{btn.cssclass}}'
                            title='{{btn.title}}'
