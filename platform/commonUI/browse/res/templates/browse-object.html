<!--
 Open MCT Web, Copyright (c) 2014-2015, United States Government
 as represented by the Administrator of the National Aeronautics and Space
 Administration. All rights reserved.

 Open MCT Web is licensed under the Apache License, Version 2.0 (the
 "License"); you may not use this file except in compliance with the License.
 You may obtain a copy of the License at
 http://www.apache.org/licenses/LICENSE-2.0.

 Unless required by applicable law or agreed to in writing, software
 distributed under the License is distributed on an "AS IS" BASIS, WITHOUT
 WARRANTIES OR CONDITIONS OF ANY KIND, either express or implied. See the
 License for the specific language governing permissions and limitations
 under the License.

 Open MCT Web includes source code licensed under additional open source
 licenses. See the Open Source Licenses file (LICENSES.md) included with
 this source code distribution or the Licensing information page available
 at runtime from the About dialog for additional information.
-->
<span ng-controller="BrowseObjectController">
<<<<<<< HEAD
    <div class="object-browse-bar bar l-flex">
        <div class="items-select left">
            <mct-representation key="'back-arrow'" class="l-back"></mct-representation>
=======
    
    <div class="object-browse-bar bar abs">
        
        <div class="pane-tabs left"
             ng-class="{inactivePane: !ngModel.leftPane, activePane: ngModel.leftPane}"
             ng-click="ngModel.leftPane = !ngModel.leftPane">
        </div>
        
        <div class="items-select left abs">
>>>>>>> c0201f04
            <mct-representation key="'object-header'" mct-object="domainObject">
            </mct-representation>
        </div>
        <div class="btn-bar right">
            <mct-representation key="'switcher'"
                                mct-object="domainObject"
                                ng-model="representation">
            </mct-representation>
            <!-- Temporarily, on mobile, the action buttons are hidden-->
            <mct-representation key="'action-group'"
                                mct-object="domainObject"
                                parameters="{ category: 'view-control' }"
                                class="mobile-hide">
            </mct-representation>
        </div>
        
        <div class="pane-tabs right"
             ng-class="{inactivePane: !ngModel.rightPane, activePane: ngModel.rightPane}"
             ng-click="ngModel.rightPane = !ngModel.rightPane">
        </div>
        
    </div>

    <div class='object-holder abs vscroll'>
        <mct-representation key="representation.selected.key"
                            mct-object="representation.selected.key && domainObject">
        </mct-representation>
    </div>
    
</span><|MERGE_RESOLUTION|>--- conflicted
+++ resolved
@@ -20,24 +20,22 @@
  at runtime from the About dialog for additional information.
 -->
 <span ng-controller="BrowseObjectController">
-<<<<<<< HEAD
     <div class="object-browse-bar bar l-flex">
-        <div class="items-select left">
-            <mct-representation key="'back-arrow'" class="l-back"></mct-representation>
-=======
-    
-    <div class="object-browse-bar bar abs">
-        
-        <div class="pane-tabs left"
+
+        <div class="pane-tabs left mobile-hide"
              ng-class="{inactivePane: !ngModel.leftPane, activePane: ngModel.leftPane}"
              ng-click="ngModel.leftPane = !ngModel.leftPane">
         </div>
-        
-        <div class="items-select left abs">
->>>>>>> c0201f04
-            <mct-representation key="'object-header'" mct-object="domainObject">
+
+        <div class="items-select left">
+            <mct-representation key="'back-arrow'"
+                                class="l-back">
+            </mct-representation>
+            <mct-representation key="'object-header'"
+                                mct-object="domainObject">
             </mct-representation>
         </div>
+
         <div class="btn-bar right">
             <mct-representation key="'switcher'"
                                 mct-object="domainObject"
