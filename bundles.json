[
    "platform/framework",
    "platform/core",
    "platform/representation",
    "platform/commonUI/browse",
    "platform/commonUI/edit",
    "platform/commonUI/dialog",
    "platform/commonUI/general",
<<<<<<< HEAD
    "platform/telemetry",
    "platform/features/layout",
    "platform/features/plot",
    "platform/features/scrolling",
=======
    "platform/forms",
>>>>>>> 3a7f3548

    "example/generator",
    "example/persistence"
]<|MERGE_RESOLUTION|>--- conflicted
+++ resolved
@@ -6,14 +6,11 @@
     "platform/commonUI/edit",
     "platform/commonUI/dialog",
     "platform/commonUI/general",
-<<<<<<< HEAD
     "platform/telemetry",
     "platform/features/layout",
     "platform/features/plot",
     "platform/features/scrolling",
-=======
     "platform/forms",
->>>>>>> 3a7f3548
 
     "example/generator",
     "example/persistence"
