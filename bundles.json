--- conflicted
+++ resolved
@@ -6,11 +6,7 @@
     "platform/commonUI/edit",
     "platform/commonUI/dialog",
     "platform/commonUI/general",
-<<<<<<< HEAD
-    "platform/forms",
-=======
     "platform/telemetry",
->>>>>>> 55c2d15c
-
+    
     "example/persistence"
 ]